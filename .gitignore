**/__pycache__/
**/.ipynb_checkpoints/
**.DS_Store
dist/
build/
dLuxToliman.egg-info/
.idea/
.vscode/
<<<<<<< HEAD
.gitignore
=======
.gitignore

# Environments
.env
.venv
env/
venv/
ENV/
env.bak/
venv.bak/
>>>>>>> 5da20937
<|MERGE_RESOLUTION|>--- conflicted
+++ resolved
@@ -6,9 +6,6 @@
 dLuxToliman.egg-info/
 .idea/
 .vscode/
-<<<<<<< HEAD
-.gitignore
-=======
 .gitignore
 
 # Environments
@@ -19,4 +16,3 @@
 ENV/
 env.bak/
 venv.bak/
->>>>>>> 5da20937
