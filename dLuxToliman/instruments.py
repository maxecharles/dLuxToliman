--- conflicted
+++ resolved
@@ -9,10 +9,6 @@
 class Toliman(dLux.instruments.BaseInstrument):
     """
     A pre-built dLux instrument object for the Toliman telescope.
-<<<<<<< HEAD
-    """
-    source: None
-=======
 
     Attributes
     ----------
@@ -26,7 +22,6 @@
     normalise()
     """
 
->>>>>>> 4be44ef4
     optics: None
     source: None
 
@@ -72,46 +67,29 @@
         """
         return self.optics.model(self.source)
 
-<<<<<<< HEAD
-    @staticmethod
-    def _centre_and_model(optics, source, x, y):
-        """A function to set the source position and propagate through the optics"""
-        src = source.set(['x_position', 'y_position'], [x, y])
-        return optics.model(src)
-
-=======
->>>>>>> 4be44ef4
     def jitter_model(self, radius: float, angle: float, n_psfs: int = 5, centre: tuple = (0, 0)):
         """
-            Returns a jittered PSF by summing a number of shifted PSFs.
+        Returns a jittered PSF by summing a number of shifted PSFs.
 
-            Parameters
-            ----------
-            radius : float
-                The radius of the jitter in pixels.
-            angle : float, optional
-                The angle of the jitter in radians, by default 0
-            n_psfs : int, optional
-                The number of PSFs to sum, by default 5
-            centre : tuple, optional
-                The centre of the jitter in arcseconds, by default (0,0)
+        Parameters
+        ----------
+        radius : float
+            The radius of the jitter in pixels.
+        angle : float, optional
+            The angle of the jitter in radians, by default 0
+        n_psfs : int, optional
+            The number of PSFs to sum, by default 5
+        centre : tuple, optional
+            The centre of the jitter in arcseconds, by default (0,0)
 
-            Returns
-            -------
-            np.ndarray
-                The jittered PSF.
-            """
-
-<<<<<<< HEAD
-        vmap_prop = vmap(self._centre_and_model, in_axes=(None, None, 0, 0))
-=======
-        def centre_and_model(optics, source, x, y):
-            """A function to set the source position and propagate through the optics"""
-            src = source.set(['x_position', 'y_position'], [x, y])
-            return optics.model(src)
-
+        Returns
+        -------
+        np.ndarray
+            The jittered PSF.
+        """
+    
+        centre_and_model = lambda optics, source, x, y: optics.model(source.set(['x_position', 'y_position'], [x, y]))
         vmap_prop = vmap(centre_and_model, in_axes=(None, None, 0, 0))
->>>>>>> 4be44ef4
         pixel_scale = self.optics.psf_pixel_scale
 
         # converting to cartesian angular coordinates
@@ -121,11 +99,8 @@
         ys = pixel_scale * np.linspace(-y, y, n_psfs) + centre[1]  # arcseconds
 
         psfs = vmap_prop(self.optics, self.source, xs, ys)
-<<<<<<< HEAD
+
         return psfs.sum(0) / n_psfs  # adding and renormalising
-=======
-        return psfs.sum(0) / n_psfs  # git radding and renormalising
->>>>>>> 4be44ef4
 
     def full_model(self):
         """
